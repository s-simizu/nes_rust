--- conflicted
+++ resolved
@@ -14,12 +14,16 @@
     }
 }
 
+const STACK: u16 = 0x0100;
+const STACK_RESET: u8 = 0xfd;
+
 pub struct CPU {
     pub register_a: u8,
     pub register_x: u8,
     pub register_y: u8,
     pub status: CpuFlags,
     pub program_counter: u16,
+    pub stack_pointer: u8,
     pub memory: [u8; 0xFFFF],
 }
 
@@ -44,6 +48,7 @@
             register_a: 0,
             register_x: 0,
             register_y: 0,
+            stack_pointer: STACK_RESET,
             status: CpuFlags::from_bits_truncate(0b00100100),
             program_counter: 0,
             memory: [0; 0xFFFF],
@@ -175,7 +180,7 @@
 
     fn asl_accumulator(&mut self) {
         let shifted = (self.register_a as u16) << 1;
-        self.adjust_carry_flag(shifted > 0xff);
+        self.status.set(CpuFlags::CARRY, shifted > 0xff);
         self.register_a = shifted as u8;
         self.update_zero_and_negative_falgs(self.register_a);
     }
@@ -183,13 +188,13 @@
     fn asl(&mut self, mode: &AddressingMode) {
         let addr = self.get_operand_address(mode);
         let shifted = (self.mem_read(addr) as u16) << 1;
-        self.adjust_carry_flag(shifted > 0xff);
+        self.status.set(CpuFlags::CARRY, shifted > 0xff);
         self.mem_write(addr, shifted as u8);
         self.update_zero_and_negative_falgs(self.mem_read(addr));
     }
 
     fn lsr_accumulator(&mut self) {
-        self.adjust_carry_flag(self.register_a & 1 == 1);
+        self.status.set(CpuFlags::CARRY, self.register_a & 1 == 1);
         self.register_a >>= 1;
         self.update_zero_and_negative_falgs(self.register_a);
     }
@@ -197,7 +202,7 @@
     fn lsr(&mut self, mode: &AddressingMode) {
         let addr = self.get_operand_address(mode);
         let value = self.mem_read(addr);
-        self.adjust_carry_flag(value & 1 == 1);
+        self.status.set(CpuFlags::CARRY, value & 1 == 1);
         self.mem_write(addr, value >> 1);
         self.update_zero_and_negative_falgs(self.mem_read(addr));
     }
@@ -205,7 +210,7 @@
     fn rol_accumulator(&mut self) {
         let old_carry = self.status.contains(CpuFlags::CARRY);
         let mut shifted = (self.register_a as u16) << 1;
-        self.adjust_carry_flag(shifted > 0xff);
+        self.status.set(CpuFlags::CARRY, shifted > 0xff);
         if old_carry {
             shifted |= 1;
         }
@@ -217,7 +222,7 @@
         let addr = self.get_operand_address(mode);
         let old_carry = self.status.contains(CpuFlags::CARRY);
         let mut shifted = (self.register_a as u16) << 1;
-        self.adjust_carry_flag(shifted > 0xff);
+        self.status.set(CpuFlags::CARRY, shifted > 0xff);
         if old_carry {
             shifted |= 1;
         }
@@ -227,7 +232,7 @@
 
     fn ror_accumulator(&mut self) {
         let old_carry = self.status.contains(CpuFlags::CARRY);
-        self.adjust_carry_flag(self.register_a & 1 == 1);
+        self.status.set(CpuFlags::CARRY, self.register_a & 1 == 1);
         self.register_a >>= 1;
         if old_carry {
             self.register_a |= 0b1000_0000;
@@ -239,7 +244,7 @@
         let addr = self.get_operand_address(mode);
         let old_carry = self.status.contains(CpuFlags::CARRY);
         let mut value = self.mem_read(addr);
-        self.adjust_carry_flag(value & 1 == 1);
+        self.status.set(CpuFlags::CARRY, value & 1 == 1);
         if old_carry {
             value |= 0b1000_0000;
         }
@@ -247,7 +252,6 @@
         self.update_zero_and_negative_falgs(self.mem_read(addr));
     }
 
-<<<<<<< HEAD
     fn branch(&mut self, condition: bool) {
         if !condition {
             return;
@@ -257,40 +261,14 @@
             .program_counter
             .wrapping_add(1)
             .wrapping_add(offset as u16);
-=======
+    }
+
     fn bit(&mut self, mode: &AddressingMode) {
         let addr = self.get_operand_address(mode);
         let value = self.mem_read(addr);
-        // if value & 0b0100_0000 != 0 {
-        //     self.status.insert(CpuFlags::OVERFLOW);
-        // } else {
-        //     self.status.remove(CpuFlags::OVERFLOW);
-        // }
-        // if value & 0b1000_0000 != 0 {
-        //     self.status.insert(CpuFlags::NEGATIVE);
-        // } else {
-        //     self.status.remove(CpuFlags::NEGATIVE);
-        // }
-        self.change_flag(value & 0b0100_0000 != 0, CpuFlags::OVERFLOW);
-        self.change_flag(value & 0b1000_0000 != 0, CpuFlags::NEGATIVE);
-        self.change_flag(value & self.register_a == 0, CpuFlags::ZERO);
->>>>>>> 830dcad3
-    }
-
-    fn adjust_carry_flag(&mut self, carry: bool) {
-        if carry {
-            self.status.insert(CpuFlags::CARRY);
-        } else {
-            self.status.remove(CpuFlags::CARRY);
-        }
-    }
-
-    fn change_flag(&mut self, condition: bool, flag: CpuFlags) {
-        if condition {
-            self.status.insert(flag);
-        } else {
-            self.status.remove(flag);
-        }
+        self.status.set(CpuFlags::OVERFLOW, value & 0b0100_0000 != 0);
+        self.status.set(CpuFlags::NEGATIVE, value & 0b1000_0000 != 0);
+        self.status.set(CpuFlags::ZERO, value & self.register_a == 0);
     }
 
     fn add_to_register_a(&mut self, data: u8) -> u8 {
@@ -302,31 +280,18 @@
                 0
             };
         let carry = sum > 0xff;
-        self.adjust_carry_flag(carry);
+        self.status.set(CpuFlags::CARRY, carry);
         let result = sum as u8;
         let is_same_sign = !(self.register_a ^ data) >> 7 & 1 == 1;
         let is_wrong_result = (sum >> 7 & 1 == 1) ^ carry;
         let overflow = is_same_sign && is_wrong_result;
-        if overflow {
-            self.status.insert(CpuFlags::OVERFLOW);
-        } else {
-            self.status.remove(CpuFlags::OVERFLOW);
-        }
+        self.status.set(CpuFlags::OVERFLOW, overflow);
         result
     }
 
     fn update_zero_and_negative_falgs(&mut self, result: u8) {
-        if result == 0 {
-            self.status.insert(CpuFlags::ZERO);
-        } else {
-            self.status.remove(CpuFlags::ZERO);
-        }
-
-        if result & 0b1000_0000 != 0 {
-            self.status.insert(CpuFlags::NEGATIVE);
-        } else {
-            self.status.remove(CpuFlags::NEGATIVE);
-        }
+        self.status.set(CpuFlags::ZERO, result == 0);
+        self.status.set(CpuFlags::NEGATIVE, result & 0b1000_0000 != 0);
     }
 
     pub fn run(&mut self) {
@@ -358,6 +323,7 @@
                 0xe6 | 0xf6 | 0xee | 0xfe => self.inc(&opcode.mode),
                 0x86 | 0x96 | 0x8e => self.stx(&opcode.mode),
                 0x84 | 0x94 | 0x8c => self.sty(&opcode.mode),
+                0x24 | 0x2c => self.bit(&opcode.mode),
                 0x0a => self.asl_accumulator(),
                 0x4a => self.lsr_accumulator(),
                 0x2a => self.rol_accumulator(),
@@ -545,4 +511,19 @@
         assert_eq!(cpu.register_a, 0b1011_1111);
         assert!(cpu.status.contains(CpuFlags::CARRY));
     }
+
+    #[test]
+    fn test_bit() {
+        let mut cpu = CPU::new();
+        cpu.mem_write(0x10, 0xff);
+        cpu.load_and_run(vec![0xa9, 0xff, 0x24, 0x10, 0x00]);
+        assert!(!cpu.status.contains(CpuFlags::ZERO));
+        assert!(cpu.status.contains(CpuFlags::OVERFLOW));
+        assert!(cpu.status.contains(CpuFlags::NEGATIVE));
+        cpu.mem_write(0x10, 0x00);
+        cpu.load_and_run(vec![0xa9, 0xff, 0x24, 0x10, 0x00]);
+        assert!(cpu.status.contains(CpuFlags::ZERO));
+        assert!(!cpu.status.contains(CpuFlags::OVERFLOW));
+        assert!(!cpu.status.contains(CpuFlags::NEGATIVE));
+    }
 }